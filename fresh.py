import praw
import re
import sys
import os
import json
import webbrowser
import textwrap
import spotipy
from configparser import ConfigParser, RawConfigParser
import argparse
from constants import pun_dict
from constants import ft_set
from models import User


def createUser():
    user = None
    # read config file
    try:
        if not os.path.isfile('.config.ini'):
            # get credentials
            s_client_id = input('Enter your Spotify Client ID: ').strip()
            s_client_secret = input(
                'Enter your Spotify Client Secret: ').strip()
            username = input('Enter your Username: ').strip()
            redirect = input('Enter your Redirect URI: ').strip()
            r_client_id = input('Enter your Reddit Client ID: ').strip()
            r_client_secret = input(
                'Enter your Reddit Client Secret: ').strip()
            user = User(username, s_client_id, s_client_secret, redirect, [])
            user.addPlaylists()

            # write spotify config
            s_config = ConfigParser()
            s_config['spotify'] = {
                'client_id': s_client_id,
                'client_secret': s_client_secret,
                'username': username,
                'playlist_id': user.getPlaylistsAsString(),
                'redirect_uri': redirect
            }

            # write praw config
            r_config = ConfigParser()
            r_config['bot1'] = {
                'client_id': r_client_id,
                'client_secret': r_client_secret,
                'user_agent': 'FreshScript'

            }
            with open('.config.ini', 'w') as f:
                s_config.write(f)

            with open('praw.ini', 'w') as p:
                r_config.write(p)

        else:
            # parse config
            parser = ConfigParser()
            parser.read('.config.ini')

            # spotify info
            username = parser.get('spotify', 'username')
            playlists = parser.get('spotify', 'playlist_id').split(',')
            s_client_id = parser.get('spotify', 'client_id')
            s_client_secret = parser.get('spotify', 'client_secret')
            redirect = parser.get('spotify', 'redirect_uri')
            user = User(username, s_client_id,
                        s_client_secret, redirect, playlists)

            '''
            TODO
            config['youtube'] = {}
            config['soundcloud'] = {}
            '''
    except Exception as e:
        print(f'config failure: {e}')

    return user


def filter_tags(title):
    """
    Removes tags from post title and adds them to a set.

    Any tags such as [FRESH], (feat. J-Bobby), etc. will be removed from the title
    and placed in a set (without surrounding punctuation). Titles are also lower-cased
    and any dashes/extra white space are removed.

    Parameters
    ----------
    title : str
        The non-spotify Reddit post title to be filtered.

    Returns
    -------
    filtered_title : str
        The filtered post title.

    tags : set
        Container for any removed tags.
    """

    tags = set()
    filtered_title = []

    # separate tags from title
    # assumes there are no erroneous parentheses/brackets
    # ex. [FRESH] Lil Pump - Nice 2 Yeet ya [prod. by D4NNY]
    # there may be issues if song name contains parentheses
    tag = []
    last_pun = None
    add_to_tag = False
    for character in title:
        character = character.lower()
        # beginning of tag
        if character == '[' or character == '(':
            if add_to_tag:
                tag.append(character)
            else:
                last_pun = character
                add_to_tag = True
        # end of tag
        elif character == ']' or character == ')':
            if add_to_tag:
                if pun_dict[character] == last_pun:
                    # separate multi-word tags
                    for add_tag in ''.join(tag).split():
                        tags.add(add_tag)
                    tag.clear()
                    add_to_tag = False
                else:
                    tag.append(character)
        # remove dashes if they occur outside of tags
        elif character != '-':
            if add_to_tag:
                tag.append(character)
            else:
                filtered_title.append(character)

    # remove extra spaces from title
    filtered_title = ''.join(filtered_title).split()

    # remove feat from end of title (if not in parentheses/brackets, improves
    # Spotify search results)
    i = 0
    for i in range(len(filtered_title)):
        if filtered_title[i] in ft_set:
            i -= 1
            break
    filtered_title = filtered_title[:i + 1]

    filtered_title = ' '.join(filtered_title)
    return filtered_title, tags


def extract_track_url(search):
    """
    Get the first Spotify track url from a given search.

    Extended description of function.

    Parameters
    ----------
    search : dict
        Contains information relating to Spotify API track search request.

    Returns
    -------
    url : str
        Spotify URL for the first track received from search query.
    """

    if 'tracks' in search:
        tracks = search['tracks']
        if 'items' in tracks:
            items = tracks['items']
            # take the first url we can find
            for item in items:
                if 'external_urls' in item:
                    external_urls = item['external_urls']
                    if 'spotify' in external_urls:
                        url = external_urls['spotify']
                        return url


def manage_playlists(user):
    """
    List, add, and remove playlists.
    Parameters
    ----------
    user : user object
        Object containing all user data.
    """
    user.printPlaylists()

    if user.str2bool(input('Would you like to remove a playlist? [Y/N] ').strip()):
        user.removePlaylists()

    if user.str2bool(input('Would you like to add a playlist? [Y/N] ').strip()):
        user.addPlaylists()

    user.printPlaylists()
    # playlistStr = user.getPlaylistsAsString()

    config = ConfigParser()
    config.read('.config.ini')
    config['spotify']['playlist_id'] = playlistStr
    with open('.config.ini', 'w') as f:
<<<<<<< HEAD
        config.write(f)    

def process_args(args):
    processed_args = (
        True if args.verbose else False, 
        args.fresh,
        args.limit if args.limit else False, 
        args.sort if args.sort else None,
        args.threshold if args.threshold else None,
        True if args.include_albums else False,
        True if args.playlists else False
        )
    return processed_args

def main():
    user = createUser()

    argparser = argparse.ArgumentParser(formatter_class=lambda prog: argparse.HelpFormatter(prog,max_help_position=40))
    argparser.add_argument("-s", "--sort", help="sort by hot, new, rising, random_rising, controversial or top", type=str,
                           choices=['hot', 'new', 'rising', 'random_rising', 'controversial', 'top'])
    argparser.add_argument("-l", "--limit", help="how many posts to grab", type=int)
    argparser.add_argument("-t", "--threshold", help="only post with score above threshold", type=int)
    argparser.add_argument("-ia", "--include-albums", help="include tracks from albums", action="store_true")
    argparser.add_argument("-v", "--verbose", help="output songs being added and other info", action="store_true")
    argparser.add_argument("-f", "--fresh", help="only add tracks with the [FRESH] tag", action="store_true")
    argparser.add_argument("-p", "--playlists", help="add or remove playlists", action="store_true")

    args = argparser.parse_args()
    verbose, fresh, l, choice, threshold, includeAlbums, managePlaylists = process_args(args)
    '''
    verbose = True if args.verbose else False
    fresh = args.fresh
    l = args.limit if args.limit else False
    choice = args.sort if args.sort else None
    threshold = args.threshold if args.threshold else None
    includeAlbums = True if args.include_albums else False
    managePlaylists = True if args.playlists else False
    '''
    # connect to reddit bot
    reddit = praw.Reddit('bot1')
    subreddit = reddit.subreddit('hiphopheads')
=======
        config.write(f)


def process_args(args, u):
    processed_args = (
        True if args.verbose else False,
        args.limit if args.limit else int(input('enter post limit: ')),
        args.sort if args.sort else process_choice_input(),
        args.threshold if args.threshold else None,
        True if args.include_albums else False,
        args.fresh if args.fresh else process_fresh(),
        manage_playlists(u) if args.playlists else False
    )
    print(processed_args)
    # manage_playlists(u) if args.playlists else None
    return processed_args
>>>>>>> eebfc945

# process choice selection

<<<<<<< HEAD
    if verbose:
        print('Welcome to the HipHopHeads Fresh Script')

    # TODO:: cron tasks     
    # user.setupCron()    
    
    if managePlaylists:
        manage_playlists(user)
=======
>>>>>>> eebfc945

def process_choice_input():
    inputPrompt = textwrap.dedent("""\
        Enter your desired sorting method:
            hot
            new
            rising
            random_rising
            controversial
            top
        """)
    return input(inputPrompt)

# process input for fresh arg


def process_fresh():
    fresh_input = input(
        'Would you like to only add tracks tagged as [FRESH]? (y/n)')
    if fresh_input.lower().strip() == "y":
        return True
    else:
        return False

<<<<<<< HEAD
    if not fresh:
        fresh_input = input('Would you like to only add tracks tagged as [FRESH]? (y/n)')
        if fresh_input.lower().strip() == "y":
            fresh = True
        else:
            fresh = False                
=======
>>>>>>> eebfc945

def process_subreddit(subreddit, choice, l):
    if choice.lower() == 'hot':
        sub_choice = subreddit.hot(limit=l)
    elif choice.lower() == 'new':
        sub_choice = subreddit.new(limit=l)
    elif choice.lower() == 'rising':
        sub_choice = subreddit.rising(limit=l)
    elif choice.lower() == 'random_rising':
        sub_choice = subreddit.random_rising(limit=l)
    elif choice.lower() == 'controversial':
        sub_choice = subreddit.controversial(limit=l)
    elif choice.lower() == 'top':
        sub_choice = subreddit.top(limit=l)
    else:
        print("Unsupported sorting method")
        sys.exit()
    return sub_choice


def addSpotifyTrack(fresh, threshold, includeAlbums, verbose, sub, tracks):
    # check if post is a track or album
    isMatch = re.search('(track|album)', sub.url)
    if isMatch != None:
        if verbose:
            print("Post: ", sub.title)
            print("URL: ", sub.url)
            print("Score: ", sub.score)
            print("------------------------\n")

        # Discard post below threshold if given
        if threshold and sub.score < threshold:
            return

        # If fresh flag given, discard post if not tagged [FRESH]
        if fresh and "[FRESH]" not in sub.title:
            return

        # handle possible query string in url
        url = sub.url.split('?')
        formattedUrl = url[0] if url != None else sub.url

        # handle adding tracks from albums
        if includeAlbums and isMatch.group(1) == 'album':
            tracksInAlbum = spotifyObj.album_tracks(formattedUrl)
            trackIds = [item['external_urls']['spotify']
                        for item in tracksInAlbum['items']]
            tracks.extend(trackIds)
        # handle adding tracks
        elif isMatch.group(1) == 'track':
            tracks.append(formattedUrl)


def main():
    user = createUser()

    argparser = argparse.ArgumentParser(
        formatter_class=lambda prog: argparse.HelpFormatter(prog, max_help_position=40))
    argparser.add_argument("-s", "--sort", help="sort by hot, new, rising, random_rising, controversial or top", type=str,
                           choices=['hot', 'new', 'rising', 'random_rising', 'controversial', 'top'])
    argparser.add_argument(
        "-l", "--limit", help="how many posts to grab", type=int)
    argparser.add_argument(
        "-t", "--threshold", help="only post with score above threshold", type=int)
    argparser.add_argument("-ia", "--include-albums",
                           help="include tracks from albums", action="store_true")
    argparser.add_argument(
        "-v", "--verbose", help="output songs being added and other info", action="store_true")
    argparser.add_argument(
        "-f", "--fresh", help="only add tracks with the [FRESH] tag", action="store_true")
    argparser.add_argument("-p", "--playlists",
                           help="add or remove playlists", action="store_true")

    args = argparser.parse_args()

    # connect to reddit bot
    reddit = praw.Reddit('bot1')
    subreddit = reddit.subreddit('hiphopheads')

    # create spotipy obj
    spotifyObj = spotipy.Spotify(auth=user.token)
    spotifyObj.trace = False
    if args.verbose:
        print('Welcome to the HipHopHeads Fresh Script')
    verbose, l, choice, threshold, includeAlbums, fresh, mp = process_args(
        args, user)
    sub_choice = process_subreddit(subreddit, choice, l)

    tracks = []
    tracks_array = []
    for sub in sub_choice:
        if sub.domain == "open.spotify.com":
            addSpotifyTrack(fresh, threshold, includeAlbums, verbose, sub, tracks)

        else:
            # handle non-spotify posts
            title, tags = filter_tags(sub.title)
            if 'discussion' not in tags:
                if 'album' in tags or 'impressions' in tags:
                    # there is a pull request for this feature at the moment
                    # so I will leave it out for now
                    search = spotifyObj.search(title, type='album')
                else:
                    search = spotifyObj.search(title, type='track')
                    if search:
                        track_url = extract_track_url(search)
                        if track_url:
                            tracks.append(track_url)
        # handle overflow
        if len(tracks) > 90:
            tracks_array.append(tracks)
            tracks = []

    if len(tracks) > 0:
        tracks_array.append(tracks)

    # handle remove duplicates of tracks before adding new tracks
    if tracks != [] or tracks_array != []:
        try:
            if len(tracks_array) >= 1:
                for tr in tracks_array:
                    for playlist in user.playlists:
                        # retrive information of the tracks in user's playlist
                        existing_tracks = spotifyObj.user_playlist_tracks(
                            user.username, playlist)
                        spotifyObj.user_playlist_remove_all_occurrences_of_tracks(
                            user.username, playlist, tr)
                        results = spotifyObj.user_playlist_add_tracks(
                            user.username, playlist, tr)
                        if verbose:
                            print('New Tracks added to ', spotifyObj.user_playlist(user.username, playlist, 'name')['name'], ': ', abs(
                                existing_tracks['total'] - spotifyObj.user_playlist_tracks(user.username, playlist)['total']))
                            print()
        except:
            if results == [] and verbose:
                print("no new tracks have been added.")
            else:
                print("an error has occured removing or adding new tracks")
        # if verbose:
        #     print(tracks)

if __name__ == '__main__':
    main()<|MERGE_RESOLUTION|>--- conflicted
+++ resolved
@@ -207,81 +207,9 @@
     config.read('.config.ini')
     config['spotify']['playlist_id'] = playlistStr
     with open('.config.ini', 'w') as f:
-<<<<<<< HEAD
-        config.write(f)    
-
-def process_args(args):
-    processed_args = (
-        True if args.verbose else False, 
-        args.fresh,
-        args.limit if args.limit else False, 
-        args.sort if args.sort else None,
-        args.threshold if args.threshold else None,
-        True if args.include_albums else False,
-        True if args.playlists else False
-        )
-    return processed_args
-
-def main():
-    user = createUser()
-
-    argparser = argparse.ArgumentParser(formatter_class=lambda prog: argparse.HelpFormatter(prog,max_help_position=40))
-    argparser.add_argument("-s", "--sort", help="sort by hot, new, rising, random_rising, controversial or top", type=str,
-                           choices=['hot', 'new', 'rising', 'random_rising', 'controversial', 'top'])
-    argparser.add_argument("-l", "--limit", help="how many posts to grab", type=int)
-    argparser.add_argument("-t", "--threshold", help="only post with score above threshold", type=int)
-    argparser.add_argument("-ia", "--include-albums", help="include tracks from albums", action="store_true")
-    argparser.add_argument("-v", "--verbose", help="output songs being added and other info", action="store_true")
-    argparser.add_argument("-f", "--fresh", help="only add tracks with the [FRESH] tag", action="store_true")
-    argparser.add_argument("-p", "--playlists", help="add or remove playlists", action="store_true")
-
-    args = argparser.parse_args()
-    verbose, fresh, l, choice, threshold, includeAlbums, managePlaylists = process_args(args)
-    '''
-    verbose = True if args.verbose else False
-    fresh = args.fresh
-    l = args.limit if args.limit else False
-    choice = args.sort if args.sort else None
-    threshold = args.threshold if args.threshold else None
-    includeAlbums = True if args.include_albums else False
-    managePlaylists = True if args.playlists else False
-    '''
-    # connect to reddit bot
-    reddit = praw.Reddit('bot1')
-    subreddit = reddit.subreddit('hiphopheads')
-=======
         config.write(f)
 
-
-def process_args(args, u):
-    processed_args = (
-        True if args.verbose else False,
-        args.limit if args.limit else int(input('enter post limit: ')),
-        args.sort if args.sort else process_choice_input(),
-        args.threshold if args.threshold else None,
-        True if args.include_albums else False,
-        args.fresh if args.fresh else process_fresh(),
-        manage_playlists(u) if args.playlists else False
-    )
-    print(processed_args)
-    # manage_playlists(u) if args.playlists else None
-    return processed_args
->>>>>>> eebfc945
-
 # process choice selection
-
-<<<<<<< HEAD
-    if verbose:
-        print('Welcome to the HipHopHeads Fresh Script')
-
-    # TODO:: cron tasks     
-    # user.setupCron()    
-    
-    if managePlaylists:
-        manage_playlists(user)
-=======
->>>>>>> eebfc945
-
 def process_choice_input():
     inputPrompt = textwrap.dedent("""\
         Enter your desired sorting method:
@@ -304,16 +232,6 @@
         return True
     else:
         return False
-
-<<<<<<< HEAD
-    if not fresh:
-        fresh_input = input('Would you like to only add tracks tagged as [FRESH]? (y/n)')
-        if fresh_input.lower().strip() == "y":
-            fresh = True
-        else:
-            fresh = False                
-=======
->>>>>>> eebfc945
 
 def process_subreddit(subreddit, choice, l):
     if choice.lower() == 'hot':
