--- conflicted
+++ resolved
@@ -23,7 +23,7 @@
     enteringPlaylists = True
     while enteringPlaylists:
         playlistsCopy.append(input('Enter your Playlist ID:' ).strip())
-        enteringPlaylists = str2bool(input('Would you like to enter another playlist ID? ').strip())
+        enteringPlaylists = str2bool(input('Would you like to enter another playlist ID? [Y/N] ').strip())
     return playlistsCopy
 
 # prompt user to remove playlists
@@ -55,15 +55,7 @@
             s_client_id = input('Enter your Spotify Client ID: ').strip()
             s_client_secret = input('Enter your Spotify Client Secret: ').strip()
             username = input('Enter your Username: ').strip()
-<<<<<<< HEAD
             playlists = addPlaylists([])
-=======
-            enteringPlaylists = True
-            playlists = []
-            while enteringPlaylists:
-                playlists.append(input('Enter your Playlist ID:').strip())
-                enteringPlaylists = str2bool(input('Would you like to enter another playlist ID? [Y/N]').strip())
->>>>>>> e5bfb11f
             redirect = input('Enter your Redirect URI: ').strip()
             r_client_id = input('Enter your Reddit Client ID: ').strip()
             r_client_secret = input('Enter your  Reddit Client Secret: ').strip()
