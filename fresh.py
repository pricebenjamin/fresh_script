import praw
import re
import sys
import os
import json
import webbrowser
import textwrap
import spotipy
from configparser import ConfigParser, RawConfigParser
import argparse
from constants import pun_dict
from constants import ft_set
from models import User


def createUser():
    user = None
    # read config file
    try:
        if not os.path.isfile('.config.ini'):
            # get credentials
            s_client_id = input('Enter your Spotify Client ID: ').strip()
            s_client_secret = input(
                'Enter your Spotify Client Secret: ').strip()
            username = input('Enter your Username: ').strip()
            redirect = input('Enter your Redirect URI: ').strip()
            r_client_id = input('Enter your Reddit Client ID: ').strip()
            r_client_secret = input(
                'Enter your Reddit Client Secret: ').strip()
            user = User(username, s_client_id, s_client_secret, redirect, [])
            user.addPlaylists()

            # write spotify config
            s_config = ConfigParser()
            s_config['spotify'] = {
                'client_id': s_client_id,
                'client_secret': s_client_secret,
                'username': username,
                'playlist_id': user.getPlaylistsAsString(),
                'redirect_uri': redirect
            }

            # write praw config
            r_config = ConfigParser()
            r_config['bot1'] = {
                'client_id': r_client_id,
                'client_secret': r_client_secret,
                'user_agent': 'FreshScript'

            }
            with open('.config.ini', 'w') as f:
                s_config.write(f)

            with open('praw.ini', 'w') as p:
                r_config.write(p)

        else:
            # parse config
            parser = ConfigParser()
            parser.read('.config.ini')

            # spotify info
            username = parser.get('spotify', 'username')
            playlists = parser.get('spotify', 'playlist_id').split(',')
            s_client_id = parser.get('spotify', 'client_id')
            s_client_secret = parser.get('spotify', 'client_secret')
            redirect = parser.get('spotify', 'redirect_uri')
            user = User(username, s_client_id,
                        s_client_secret, redirect, playlists)

            '''
            TODO
            config['youtube'] = {}
            config['soundcloud'] = {}
            '''
    except Exception as e:
        print(f'config failure: {e}')

    return user


def filter_tags(title):
    """
    Removes tags from post title and adds them to a set.

    Any tags such as [FRESH], (feat. J-Bobby), etc. will be removed from the title
    and placed in a set (without surrounding punctuation). Titles are also lower-cased
    and any dashes/extra white space are removed.

    Parameters
    ----------
    title : str
        The non-spotify Reddit post title to be filtered.

    Returns
    -------
    filtered_title : str
        The filtered post title.

    tags : set
        Container for any removed tags.
    """

    tags = set()
    filtered_title = []

    # separate tags from title
    # assumes there are no erroneous parentheses/brackets
    # ex. [FRESH] Lil Pump - Nice 2 Yeet ya [prod. by D4NNY]
    # there may be issues if song name contains parentheses
    tag = []
    last_pun = None
    add_to_tag = False
    for character in title:
        character = character.lower()
        # beginning of tag
        if character == '[' or character == '(':
            if add_to_tag:
                tag.append(character)
            else:
                last_pun = character
                add_to_tag = True
        # end of tag
        elif character == ']' or character == ')':
            if add_to_tag:
                if pun_dict[character] == last_pun:
                    # separate multi-word tags
                    for add_tag in ''.join(tag).split():
                        tags.add(add_tag)
                    tag.clear()
                    add_to_tag = False
                else:
                    tag.append(character)
        # remove dashes if they occur outside of tags
        elif character != '-':
            if add_to_tag:
                tag.append(character)
            else:
                filtered_title.append(character)

    # remove extra spaces from title
    filtered_title = ''.join(filtered_title).split()

    # remove feat from end of title (if not in parentheses/brackets, improves
    # Spotify search results)
    i = 0
    for i in range(len(filtered_title)):
        if filtered_title[i] in ft_set:
            i -= 1
            break
    filtered_title = filtered_title[:i + 1]

    filtered_title = ' '.join(filtered_title)
    return filtered_title, tags


def extract_track_url(search):
    """
    Get the first Spotify track url from a given search.

    Extended description of function.

    Parameters
    ----------
    search : dict
        Contains information relating to Spotify API track search request.

    Returns
    -------
    url : str
        Spotify URL for the first track received from search query.
    """

    if 'tracks' in search:
        tracks = search['tracks']
        if 'items' in tracks:
            items = tracks['items']
            # take the first url we can find
            for item in items:
                if 'external_urls' in item:
                    external_urls = item['external_urls']
                    if 'spotify' in external_urls:
                        url = external_urls['spotify']
                        return url


def manage_playlists(user):
    """
    List, add, and remove playlists.
    Parameters
    ----------
    user : user object
        Object containing all user data.
    """
    user.printPlaylists()

    if user.str2bool(input('Would you like to remove a playlist? [Y/N] ').strip()):
        user.removePlaylists()

    if user.str2bool(input('Would you like to add a playlist? [Y/N] ').strip()):
        user.addPlaylists()

    user.printPlaylists()
    playlistStr = user.getPlaylistsAsString()

    config = ConfigParser()
    config.read('.config.ini')
    config['spotify']['playlist_id'] = playlistStr
    with open('.config.ini', 'w') as f:
        config.write(f)

<<<<<<< HEAD
=======

def process_args(args, u):
    processed_args = (
        True if args.verbose else False,
        args.limit if args.limit else int(input('enter post limit: ')),
        args.sort if args.sort else process_choice_input(),
        args.threshold if args.threshold else None,
        True if args.include_albums else False,
        args.fresh if args.fresh else process_fresh()
    )
    manage_playlists(u) if args.playlists else False
    return processed_args

>>>>>>> 5d020513
# process choice selection
def process_choice_input():
    inputPrompt = textwrap.dedent("""\
        Enter your desired sorting method:
            hot
            new
            rising
            random_rising
            controversial
            top
        """)
    return input(inputPrompt)

# process input for fresh arg


def process_fresh():
    fresh_input = input(
        'Would you like to only add tracks tagged as [FRESH]? (y/n)')
    if fresh_input.lower().strip() == "y":
        return True
    else:
        return False

def process_subreddit(subreddit, choice, l):
    if choice.lower() == 'hot':
        sub_choice = subreddit.hot(limit=l)
    elif choice.lower() == 'new':
        sub_choice = subreddit.new(limit=l)
    elif choice.lower() == 'rising':
        sub_choice = subreddit.rising(limit=l)
    elif choice.lower() == 'random_rising':
        sub_choice = subreddit.random_rising(limit=l)
    elif choice.lower() == 'controversial':
        sub_choice = subreddit.controversial(limit=l)
    elif choice.lower() == 'top':
        sub_choice = subreddit.top(limit=l)
    else:
        print("Unsupported sorting method")
        sys.exit()
    return sub_choice


def addSpotifyTrack(fresh, threshold, includeAlbums, verbose, sub, tracks):
    # check if post is a track or album
    isMatch = re.search('(track|album)', sub.url)
    if isMatch != None:
        if verbose:
            print("Post: ", sub.title)
            print("URL: ", sub.url)
            print("Score: ", sub.score)
            print("------------------------\n")

        # Discard post below threshold if given
        if threshold and sub.score < threshold:
            return

        # If fresh flag given, discard post if not tagged [FRESH]
        if fresh and "[FRESH]" not in sub.title:
            return

        # handle possible query string in url
        url = sub.url.split('?')
        formattedUrl = url[0] if url != None else sub.url

        # handle adding tracks from albums
        if includeAlbums and isMatch.group(1) == 'album':
            tracksInAlbum = spotifyObj.album_tracks(formattedUrl)
            trackIds = [item['external_urls']['spotify']
                        for item in tracksInAlbum['items']]
            tracks.extend(trackIds)
        # handle adding tracks
        elif isMatch.group(1) == 'track':
            tracks.append(formattedUrl)


def main():
    user = createUser()

    argparser = argparse.ArgumentParser(
        formatter_class=lambda prog: argparse.HelpFormatter(prog, max_help_position=40))
    argparser.add_argument("-s", "--sort", help="sort by hot, new, rising, random_rising, controversial or top", type=str,
                           choices=['hot', 'new', 'rising', 'random_rising', 'controversial', 'top'])
    argparser.add_argument(
        "-l", "--limit", help="how many posts to grab", type=int)
    argparser.add_argument(
        "-t", "--threshold", help="only post with score above threshold", type=int)
    argparser.add_argument("-ia", "--include-albums",
                           help="include tracks from albums", action="store_true")
    argparser.add_argument(
        "-v", "--verbose", help="output songs being added and other info", action="store_true")
    argparser.add_argument(
        "-f", "--fresh", help="only add tracks with the [FRESH] tag", action="store_true")
    argparser.add_argument("-p", "--playlists",
                           help="add or remove playlists", action="store_true")

    args = argparser.parse_args()

    # connect to reddit bot
    reddit = praw.Reddit('bot1')
    subreddit = reddit.subreddit('hiphopheads')

    # create spotipy obj
    spotifyObj = spotipy.Spotify(auth=user.token)
    spotifyObj.trace = False
    if args.verbose:
        print('Welcome to the HipHopHeads Fresh Script')
    verbose, l, choice, threshold, includeAlbums, fresh = process_args(
        args, user)
    sub_choice = process_subreddit(subreddit, choice, l)

    tracks = []
    tracks_array = []
    for sub in sub_choice:
        if sub.domain == "open.spotify.com":
            addSpotifyTrack(fresh, threshold, includeAlbums, verbose, sub, tracks)

        else:
            # handle non-spotify posts
            title, tags = filter_tags(sub.title)
            if 'discussion' not in tags:
                if 'album' in tags or 'impressions' in tags:
                    # there is a pull request for this feature at the moment
                    # so I will leave it out for now
                    search = spotifyObj.search(title, type='album')
                else:
                    search = spotifyObj.search(title, type='track')
                    if search:
                        track_url = extract_track_url(search)
                        if track_url:
                            tracks.append(track_url)
        # handle overflow
        if len(tracks) > 90:
            tracks_array.append(tracks)
            tracks = []

    if len(tracks) > 0:
        tracks_array.append(tracks)

    # handle remove duplicates of tracks before adding new tracks
    if tracks != [] or tracks_array != []:
        try:
            if len(tracks_array) >= 1:
                for tr in tracks_array:
                    for playlist in user.playlists:
                        # retrive information of the tracks in user's playlist
                        existing_tracks = spotifyObj.user_playlist_tracks(
                            user.username, playlist)
                        spotifyObj.user_playlist_remove_all_occurrences_of_tracks(
                            user.username, playlist, tr)
                        results = spotifyObj.user_playlist_add_tracks(
                            user.username, playlist, tr)
                        if verbose:
                            print('New Tracks added to ', spotifyObj.user_playlist(user.username, playlist, 'name')['name'], ': ', abs(
                                existing_tracks['total'] - spotifyObj.user_playlist_tracks(user.username, playlist)['total']))
                            print()
        except:
            if results == [] and verbose:
                print("no new tracks have been added.")
            else:
                print("an error has occured removing or adding new tracks")
        # if verbose:
        #     print(tracks)

if __name__ == '__main__':
    main()<|MERGE_RESOLUTION|>--- conflicted
+++ resolved
@@ -209,8 +209,6 @@
     with open('.config.ini', 'w') as f:
         config.write(f)
 
-<<<<<<< HEAD
-=======
 
 def process_args(args, u):
     processed_args = (
@@ -224,7 +222,6 @@
     manage_playlists(u) if args.playlists else False
     return processed_args
 
->>>>>>> 5d020513
 # process choice selection
 def process_choice_input():
     inputPrompt = textwrap.dedent("""\
