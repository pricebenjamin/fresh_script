--- conflicted
+++ resolved
@@ -105,7 +105,6 @@
     if not l:    
         l = int(input('enter post limit: '))
 
-<<<<<<< HEAD
     if not fresh:
         fresh_input = input('Would you like to only add tracks tagged as [FRESH]? (y/n)')
         if fresh_input.lower().strip() == "y":
@@ -113,10 +112,7 @@
         else:
             fresh = False
 
-    if choice == 1:
-=======
     if choice is 1:
->>>>>>> 003f9030
         sub_choice = subreddit.hot(limit=l)
     elif choice is 2:
         sub_choice = subreddit.new(limit=l)
@@ -175,4 +171,4 @@
             
             print(results)
 if __name__ == '__main__':
-    main()
+    main()