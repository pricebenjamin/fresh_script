import praw
import re
import sys, os, json, webbrowser, textwrap
import spotipy
from configparser import ConfigParser
import argparse
<<<<<<< HEAD

=======
>>>>>>> 3c3e0202
from models import User

# convert a string to a bool
def str2bool(v):
    if v.lower() in ('yes', 'true', 't', 'y', '1'):
        return True
    elif v.lower() in ('no', 'false', 'f', 'n', '0'):
        return False
    else:
        raise argparse.ArgumentTypeError('Boolean value expected.')

<<<<<<< HEAD

=======
>>>>>>> 3c3e0202
def createUser():
    # read config file
    try:
        if not os.path.isfile('.config.ini'):
            client_id = input('Enter your Client ID: ').strip()
            client_secret = input('Enter your Client Secret: ').strip()
            username = input('Enter your Username: ').strip()
<<<<<<< HEAD
            playlist = input('Enter your Playlist ID: ').strip()
=======
            enteringPlaylists = True
            playlists = []
            while enteringPlaylists:
                playlists.append(input('Enter your Playlist ID:').strip())
                enteringPlaylists = str2bool(input('Would you like to enter another playlist ID? ').strip())
>>>>>>> 3c3e0202
            redirect = input('Enter your Redirect URI: ').strip()

            config = ConfigParser()
            config['spotify'] = {
                'client_id': client_id,
                'client_secret': client_secret,
                'username': username,
<<<<<<< HEAD
                'playlist_id': playlist,
=======
                'playlist_id': ','.join(playlists),
>>>>>>> 3c3e0202
                'redirect_uri': redirect
            }

            with open('.config.ini', 'w') as f:
                config.write(f)

        else:
            # parse config
            parser = ConfigParser()
            parser.read('.config.ini')

            # spotify info
            username = parser.get('spotify', 'username')
<<<<<<< HEAD
            playlist = parser.get('spotify', 'playlist_id')
=======
            playlists = parser.get('spotify', 'playlist_id') #returns a comma separated list of playlists
>>>>>>> 3c3e0202
            client_id = parser.get('spotify', 'client_id')
            client_secret = parser.get('spotify', 'client_secret')
            redirect = parser.get('spotify', 'redirect_uri')


        '''
        TODO
        config['youtube'] = {}
        config['soundcloud'] = {}
        '''
    except:
        print('config failure')

<<<<<<< HEAD
    return User(username, client_id, client_secret, redirect, playlist)


def filter_tags(title):
    """
    Removes tags from post title and adds them to a set.

    Any tags such as [FRESH], (feat. J-Bobby), etc. will be removed from the title
    and placed in a set (without surrounding punctuation). Titles are also lower-cased
    and any dashes/extra white space are removed.

    Parameters
    ----------
    title : str
        The non-spotify Reddit post title to be filtered.

    Returns
    -------
    filtered_title : str
        The filtered post title.
        
    tags : set
        Container for any removed tags.
    """

    tags = set()
    filtered_title = []

    # separate tags from title
    # assumes there are no erroneous parentheses/brackets
    # ex. [FRESH] Lil Pump - Nice 2 Yeet ya [prod. by D4NNY]
    # there may be issues if song name contains parentheses
    tag = []
    last_pun = None
    add_to_tag = False
    for character in title:
        character = character.lower()
        # beginning of tag
        if character == '[' or character == '(':
            if add_to_tag:
                tag.append(character)
            else:
                last_pun = character
                add_to_tag = True
        # end of tag
        elif character == ']' or character == ')':
            if add_to_tag:
                if pun_dict[character] == last_pun:
                    # separate multi-word tags
                    for add_tag in ''.join(tag).split():
                        tags.add(add_tag)
                    tag.clear()
                    add_to_tag = False
                else:
                    tag.append(character)
        # remove dashes if they occur outside of tags
        elif character != '-':
            if add_to_tag:
                tag.append(character)
            else:
                filtered_title.append(character)

    # remove extra spaces from title
    filtered_title = ''.join(filtered_title).split()

    # remove feat from end of title (if not in parentheses/brackets, improves Spotify search results)
    i = 0
    for i in range(len(filtered_title)):
        if filtered_title[i] in ft_set:
            i -= 1
            break
    filtered_title = filtered_title[:i+1]

    filtered_title = ' '.join(filtered_title)
    return filtered_title, tags


def extract_track_url(search):
    """
    Get the first Spotify track url from a given search.

    Extended description of function.

    Parameters
    ----------
    search : dict
        Contains information relating to Spotify API track search request.

    Returns
    -------
    url : str
        Spotify URL for the first track received from search query.
    """

    if 'tracks' in search:
        tracks = search['tracks']
        if 'items' in tracks:
            items = tracks['items']
            # take the first url we can find
            for item in items:
                if 'external_urls' in item:
                    external_urls = item['external_urls']
                    if 'spotify' in external_urls:
                        url = external_urls['spotify']
                        return url
=======
    return User(username, client_id, client_secret, redirect, playlists)
>>>>>>> 3c3e0202


def main():
    user = createUser()

    argparser = argparse.ArgumentParser()
    argparser.add_argument("-s", "--sort", help="sort by hot or new", type=int)
    argparser.add_argument("-l", "--limit", help="how many posts to grab", type=int)
    argparser.add_argument("-t", "--threshold", help="only post with score above threshold", type=int)
    argparser.add_argument("-ia", "--include-albums", help="include tracks from albums", action="store_true")
<<<<<<< HEAD
    argparser.add_argument("-v", "--verbose", help="output songs being added and other info", action="store_true")ue")
=======
    argparser.add_argument("-v", "--verbose", help="output songs being added and other info", action="store_true")
>>>>>>> 3c3e0202
    argparser.add_argument("-f", "--fresh", help="only add tracks with the [FRESH] tag", action="store_true")

    args = argparser.parse_args()
    
    verbose = True if args.verbose else False
    fresh = args.fresh
<<<<<<< HEAD

=======
>>>>>>> 3c3e0202
    l = args.limit if args.limit else False
    choice = args.sort if args.sort else None
    threshold = args.threshold if args.threshold else None
    includeAlbums = True if args.include_albums else False

    # connect to reddit bot
    reddit = praw.Reddit('bot1')
    subreddit = reddit.subreddit('hiphopheads')

    # create spotipy obj
    spotifyObj = spotipy.Spotify(auth=user.token)
    spotifyObj.trace = False
    tracks = []

    if verbose:
        print('Welcome to the HipHopHeads Fresh Script')
    
    if not choice:
        inputPrompt = textwrap.dedent("""\
        Enter the number of your desired sorting method:
            1 - Hot
            2 - New
            3 - Rising
            4 - Random Rising
            5 - Controversial
            6 - Top
        """)
        choice = int(input(inputPrompt))

    if not l:    
        l = int(input('enter post limit: '))

    if not fresh:
        fresh_input = input('Would you like to only add tracks tagged as [FRESH]? (y/n)')
        if fresh_input.lower().strip() == "y":
            fresh = True
        else:
            fresh = False        

    if choice is 1:
        sub_choice = subreddit.hot(limit=l)
    elif choice is 2:
        sub_choice = subreddit.new(limit=l)
    elif choice is 3:
        sub_choice = subreddit.rising(limit=l)
    elif choice is 4:
        sub_choice = subreddit.random_rising(limit=l)
    elif choice is 5:
        sub_choice = subreddit.controversial(limit = l)
    elif choice is 6:
        sub_choice = subreddit.top(limit=l)
    else:
        print ("option not supplied")
        sys.exit()

    for sub in sub_choice:
<<<<<<< HEAD

        if sub.domain == "open.spotify.com":            
        # check if post is a track or album
=======
        if sub.domain == "open.spotify.com":

            # check if post is a track or album
>>>>>>> 3c3e0202
            isMatch = re.search('(track|album)', sub.url)
            if isMatch != None:
                if verbose:
                    print("Post: ", sub.title)
                    print("URL: ", sub.url)
                    print("Score: ", sub.score)
<<<<<<< HEAD
                    print("------------------------\n")                 
=======
                    print("------------------------\n")
>>>>>>> 3c3e0202
		
                # Discard post below threshold if given
                if threshold and sub.score < threshold:
                    continue

                # If fresh flag given, discard post if not tagged [FRESH]
                if fresh and "[FRESH]" not in sub.title:
                    continue
                    
                # handle possible query string in url
                url = sub.url.split('?')
<<<<<<< HEAD
				        formattedUrl = url[0] if url != None else sub.url
=======
                formattedUrl = url[0] if url != None else sub.url
>>>>>>> 3c3e0202

                # handle adding tracks from albums
                if includeAlbums and isMatch.group(1) == 'album':
                    tracksInAlbum = spotifyObj.album_tracks(formattedUrl)
                    trackIds = [item['external_urls']['spotify'] for item in tracksInAlbum['items']]
                    tracks.extend(trackIds)
                # handle adding tracks
                elif isMatch.group(1) == 'track':
                    tracks.append(formattedUrl)
<<<<<<< HEAD
        else:
            # handle non-spotify posts
            title, tags = filter_tags(sub.title)
            if 'discussion' not in tags:
                if 'album' in tags or 'impressions' in tags:
                    # there is a pull request for this feature at the moment
                    # so I will leave it out for now
                    search = spotifyObj.search(title, type='album')
                else:
                    search = spotifyObj.search(title, type='track')
                    if search:
                        track_url = extract_track_url(search)
                        if track_url:
                            tracks.append(track_url)
=======
>>>>>>> 3c3e0202

    # handle remove duplicates of tracks before adding new tracks
    if tracks != []:
        try:
<<<<<<< HEAD
            spotifyObj.user_playlist_remove_all_occurrences_of_tracks(user.username, user.playlist, tracks)
            results = spotifyObj.user_playlist_add_tracks(user.username, user.playlist, tracks)
=======
            for playlist in user.playlist.split(','):
                spotifyObj.user_playlist_remove_all_occurrences_of_tracks(user.username, playlist, tracks)
                results = spotifyObj.user_playlist_add_tracks(user.username, playlist, tracks)
>>>>>>> 3c3e0202
        except:
            if results == [] and verbose:
                print("no new tracks have been added.")
            else:
<<<<<<< HEAD
                print("an error has occurred removing or adding new tracks")
        if verbose:
            print(tracks)
            print(results)

=======
                print("an error has occured removing or adding new tracks")
        if verbose:
            print(tracks)
            print(results)
>>>>>>> 3c3e0202
if __name__ == '__main__':
    main()<|MERGE_RESOLUTION|>--- conflicted
+++ resolved
@@ -1,366 +1,305 @@
-import praw
-import re
-import sys, os, json, webbrowser, textwrap
-import spotipy
-from configparser import ConfigParser
-import argparse
-<<<<<<< HEAD
-
-=======
->>>>>>> 3c3e0202
-from models import User
-
-# convert a string to a bool
-def str2bool(v):
-    if v.lower() in ('yes', 'true', 't', 'y', '1'):
-        return True
-    elif v.lower() in ('no', 'false', 'f', 'n', '0'):
-        return False
-    else:
-        raise argparse.ArgumentTypeError('Boolean value expected.')
-
-<<<<<<< HEAD
-
-=======
->>>>>>> 3c3e0202
-def createUser():
-    # read config file
-    try:
-        if not os.path.isfile('.config.ini'):
-            client_id = input('Enter your Client ID: ').strip()
-            client_secret = input('Enter your Client Secret: ').strip()
-            username = input('Enter your Username: ').strip()
-<<<<<<< HEAD
-            playlist = input('Enter your Playlist ID: ').strip()
-=======
-            enteringPlaylists = True
-            playlists = []
-            while enteringPlaylists:
-                playlists.append(input('Enter your Playlist ID:').strip())
-                enteringPlaylists = str2bool(input('Would you like to enter another playlist ID? ').strip())
->>>>>>> 3c3e0202
-            redirect = input('Enter your Redirect URI: ').strip()
-
-            config = ConfigParser()
-            config['spotify'] = {
-                'client_id': client_id,
-                'client_secret': client_secret,
-                'username': username,
-<<<<<<< HEAD
-                'playlist_id': playlist,
-=======
-                'playlist_id': ','.join(playlists),
->>>>>>> 3c3e0202
-                'redirect_uri': redirect
-            }
-
-            with open('.config.ini', 'w') as f:
-                config.write(f)
-
-        else:
-            # parse config
-            parser = ConfigParser()
-            parser.read('.config.ini')
-
-            # spotify info
-            username = parser.get('spotify', 'username')
-<<<<<<< HEAD
-            playlist = parser.get('spotify', 'playlist_id')
-=======
-            playlists = parser.get('spotify', 'playlist_id') #returns a comma separated list of playlists
->>>>>>> 3c3e0202
-            client_id = parser.get('spotify', 'client_id')
-            client_secret = parser.get('spotify', 'client_secret')
-            redirect = parser.get('spotify', 'redirect_uri')
-
-
-        '''
-        TODO
-        config['youtube'] = {}
-        config['soundcloud'] = {}
-        '''
-    except:
-        print('config failure')
-
-<<<<<<< HEAD
-    return User(username, client_id, client_secret, redirect, playlist)
-
-
-def filter_tags(title):
-    """
-    Removes tags from post title and adds them to a set.
-
-    Any tags such as [FRESH], (feat. J-Bobby), etc. will be removed from the title
-    and placed in a set (without surrounding punctuation). Titles are also lower-cased
-    and any dashes/extra white space are removed.
-
-    Parameters
-    ----------
-    title : str
-        The non-spotify Reddit post title to be filtered.
-
-    Returns
-    -------
-    filtered_title : str
-        The filtered post title.
-        
-    tags : set
-        Container for any removed tags.
-    """
-
-    tags = set()
-    filtered_title = []
-
-    # separate tags from title
-    # assumes there are no erroneous parentheses/brackets
-    # ex. [FRESH] Lil Pump - Nice 2 Yeet ya [prod. by D4NNY]
-    # there may be issues if song name contains parentheses
-    tag = []
-    last_pun = None
-    add_to_tag = False
-    for character in title:
-        character = character.lower()
-        # beginning of tag
-        if character == '[' or character == '(':
-            if add_to_tag:
-                tag.append(character)
-            else:
-                last_pun = character
-                add_to_tag = True
-        # end of tag
-        elif character == ']' or character == ')':
-            if add_to_tag:
-                if pun_dict[character] == last_pun:
-                    # separate multi-word tags
-                    for add_tag in ''.join(tag).split():
-                        tags.add(add_tag)
-                    tag.clear()
-                    add_to_tag = False
-                else:
-                    tag.append(character)
-        # remove dashes if they occur outside of tags
-        elif character != '-':
-            if add_to_tag:
-                tag.append(character)
-            else:
-                filtered_title.append(character)
-
-    # remove extra spaces from title
-    filtered_title = ''.join(filtered_title).split()
-
-    # remove feat from end of title (if not in parentheses/brackets, improves Spotify search results)
-    i = 0
-    for i in range(len(filtered_title)):
-        if filtered_title[i] in ft_set:
-            i -= 1
-            break
-    filtered_title = filtered_title[:i+1]
-
-    filtered_title = ' '.join(filtered_title)
-    return filtered_title, tags
-
-
-def extract_track_url(search):
-    """
-    Get the first Spotify track url from a given search.
-
-    Extended description of function.
-
-    Parameters
-    ----------
-    search : dict
-        Contains information relating to Spotify API track search request.
-
-    Returns
-    -------
-    url : str
-        Spotify URL for the first track received from search query.
-    """
-
-    if 'tracks' in search:
-        tracks = search['tracks']
-        if 'items' in tracks:
-            items = tracks['items']
-            # take the first url we can find
-            for item in items:
-                if 'external_urls' in item:
-                    external_urls = item['external_urls']
-                    if 'spotify' in external_urls:
-                        url = external_urls['spotify']
-                        return url
-=======
-    return User(username, client_id, client_secret, redirect, playlists)
->>>>>>> 3c3e0202
-
-
-def main():
-    user = createUser()
-
-    argparser = argparse.ArgumentParser()
-    argparser.add_argument("-s", "--sort", help="sort by hot or new", type=int)
-    argparser.add_argument("-l", "--limit", help="how many posts to grab", type=int)
-    argparser.add_argument("-t", "--threshold", help="only post with score above threshold", type=int)
-    argparser.add_argument("-ia", "--include-albums", help="include tracks from albums", action="store_true")
-<<<<<<< HEAD
-    argparser.add_argument("-v", "--verbose", help="output songs being added and other info", action="store_true")ue")
-=======
-    argparser.add_argument("-v", "--verbose", help="output songs being added and other info", action="store_true")
->>>>>>> 3c3e0202
-    argparser.add_argument("-f", "--fresh", help="only add tracks with the [FRESH] tag", action="store_true")
-
-    args = argparser.parse_args()
-    
-    verbose = True if args.verbose else False
-    fresh = args.fresh
-<<<<<<< HEAD
-
-=======
->>>>>>> 3c3e0202
-    l = args.limit if args.limit else False
-    choice = args.sort if args.sort else None
-    threshold = args.threshold if args.threshold else None
-    includeAlbums = True if args.include_albums else False
-
-    # connect to reddit bot
-    reddit = praw.Reddit('bot1')
-    subreddit = reddit.subreddit('hiphopheads')
-
-    # create spotipy obj
-    spotifyObj = spotipy.Spotify(auth=user.token)
-    spotifyObj.trace = False
-    tracks = []
-
-    if verbose:
-        print('Welcome to the HipHopHeads Fresh Script')
-    
-    if not choice:
-        inputPrompt = textwrap.dedent("""\
-        Enter the number of your desired sorting method:
-            1 - Hot
-            2 - New
-            3 - Rising
-            4 - Random Rising
-            5 - Controversial
-            6 - Top
-        """)
-        choice = int(input(inputPrompt))
-
-    if not l:    
-        l = int(input('enter post limit: '))
-
-    if not fresh:
-        fresh_input = input('Would you like to only add tracks tagged as [FRESH]? (y/n)')
-        if fresh_input.lower().strip() == "y":
-            fresh = True
-        else:
-            fresh = False        
-
-    if choice is 1:
-        sub_choice = subreddit.hot(limit=l)
-    elif choice is 2:
-        sub_choice = subreddit.new(limit=l)
-    elif choice is 3:
-        sub_choice = subreddit.rising(limit=l)
-    elif choice is 4:
-        sub_choice = subreddit.random_rising(limit=l)
-    elif choice is 5:
-        sub_choice = subreddit.controversial(limit = l)
-    elif choice is 6:
-        sub_choice = subreddit.top(limit=l)
-    else:
-        print ("option not supplied")
-        sys.exit()
-
-    for sub in sub_choice:
-<<<<<<< HEAD
-
-        if sub.domain == "open.spotify.com":            
-        # check if post is a track or album
-=======
-        if sub.domain == "open.spotify.com":
-
-            # check if post is a track or album
->>>>>>> 3c3e0202
-            isMatch = re.search('(track|album)', sub.url)
-            if isMatch != None:
-                if verbose:
-                    print("Post: ", sub.title)
-                    print("URL: ", sub.url)
-                    print("Score: ", sub.score)
-<<<<<<< HEAD
-                    print("------------------------\n")                 
-=======
-                    print("------------------------\n")
->>>>>>> 3c3e0202
-		
-                # Discard post below threshold if given
-                if threshold and sub.score < threshold:
-                    continue
-
-                # If fresh flag given, discard post if not tagged [FRESH]
-                if fresh and "[FRESH]" not in sub.title:
-                    continue
-                    
-                # handle possible query string in url
-                url = sub.url.split('?')
-<<<<<<< HEAD
-				        formattedUrl = url[0] if url != None else sub.url
-=======
-                formattedUrl = url[0] if url != None else sub.url
->>>>>>> 3c3e0202
-
-                # handle adding tracks from albums
-                if includeAlbums and isMatch.group(1) == 'album':
-                    tracksInAlbum = spotifyObj.album_tracks(formattedUrl)
-                    trackIds = [item['external_urls']['spotify'] for item in tracksInAlbum['items']]
-                    tracks.extend(trackIds)
-                # handle adding tracks
-                elif isMatch.group(1) == 'track':
-                    tracks.append(formattedUrl)
-<<<<<<< HEAD
-        else:
-            # handle non-spotify posts
-            title, tags = filter_tags(sub.title)
-            if 'discussion' not in tags:
-                if 'album' in tags or 'impressions' in tags:
-                    # there is a pull request for this feature at the moment
-                    # so I will leave it out for now
-                    search = spotifyObj.search(title, type='album')
-                else:
-                    search = spotifyObj.search(title, type='track')
-                    if search:
-                        track_url = extract_track_url(search)
-                        if track_url:
-                            tracks.append(track_url)
-=======
->>>>>>> 3c3e0202
-
-    # handle remove duplicates of tracks before adding new tracks
-    if tracks != []:
-        try:
-<<<<<<< HEAD
-            spotifyObj.user_playlist_remove_all_occurrences_of_tracks(user.username, user.playlist, tracks)
-            results = spotifyObj.user_playlist_add_tracks(user.username, user.playlist, tracks)
-=======
-            for playlist in user.playlist.split(','):
-                spotifyObj.user_playlist_remove_all_occurrences_of_tracks(user.username, playlist, tracks)
-                results = spotifyObj.user_playlist_add_tracks(user.username, playlist, tracks)
->>>>>>> 3c3e0202
-        except:
-            if results == [] and verbose:
-                print("no new tracks have been added.")
-            else:
-<<<<<<< HEAD
-                print("an error has occurred removing or adding new tracks")
-        if verbose:
-            print(tracks)
-            print(results)
-
-=======
-                print("an error has occured removing or adding new tracks")
-        if verbose:
-            print(tracks)
-            print(results)
->>>>>>> 3c3e0202
-if __name__ == '__main__':
+import praw
+import re
+import sys, os, json, webbrowser, textwrap
+import spotipy
+from configparser import ConfigParser
+import argparse
+from constants import pun_dict
+from constants import ft_set
+from models import User
+
+# convert a string to a bool
+def str2bool(v):
+    if v.lower() in ('yes', 'true', 't', 'y', '1'):
+        return True
+    elif v.lower() in ('no', 'false', 'f', 'n', '0'):
+        return False
+    else:
+        raise argparse.ArgumentTypeError('Boolean value expected.')
+
+def createUser():
+    # read config file
+    try:
+        if not os.path.isfile('.config.ini'):
+            client_id = input('Enter your Client ID: ').strip()
+            client_secret = input('Enter your Client Secret: ').strip()
+            username = input('Enter your Username: ').strip()
+            enteringPlaylists = True
+            playlists = []
+            while enteringPlaylists:
+                playlists.append(input('Enter your Playlist ID:').strip())
+                enteringPlaylists = str2bool(input('Would you like to enter another playlist ID? ').strip())
+            redirect = input('Enter your Redirect URI: ').strip()
+
+            config = ConfigParser()
+            config['spotify'] = {
+                'client_id': client_id,
+                'client_secret': client_secret,
+                'username': username,
+                'playlist_id': ','.join(playlists),
+                'redirect_uri': redirect
+            }
+
+            with open('.config.ini', 'w') as f:
+                config.write(f)
+
+        else:
+            # parse config
+            parser = ConfigParser()
+            parser.read('.config.ini')
+
+            # spotify info
+            username = parser.get('spotify', 'username')
+            playlists = parser.get('spotify', 'playlist_id') #returns a comma separated list of playlists
+            client_id = parser.get('spotify', 'client_id')
+            client_secret = parser.get('spotify', 'client_secret')
+            redirect = parser.get('spotify', 'redirect_uri')
+
+
+        '''
+        TODO
+        config['youtube'] = {}
+        config['soundcloud'] = {}
+        '''
+    except:
+        print('config failure')
+
+    return User(username, client_id, client_secret, redirect, playlists)
+
+  
+def filter_tags(title):
+    """
+    Removes tags from post title and adds them to a set.
+
+    Any tags such as [FRESH], (feat. J-Bobby), etc. will be removed from the title
+    and placed in a set (without surrounding punctuation). Titles are also lower-cased
+    and any dashes/extra white space are removed.
+
+    Parameters
+    ----------
+    title : str
+        The non-spotify Reddit post title to be filtered.
+
+    Returns
+    -------
+    filtered_title : str
+        The filtered post title.
+        
+    tags : set
+        Container for any removed tags.
+    """
+
+    tags = set()
+    filtered_title = []
+
+    # separate tags from title
+    # assumes there are no erroneous parentheses/brackets
+    # ex. [FRESH] Lil Pump - Nice 2 Yeet ya [prod. by D4NNY]
+    # there may be issues if song name contains parentheses
+    tag = []
+    last_pun = None
+    add_to_tag = False
+    for character in title:
+        character = character.lower()
+        # beginning of tag
+        if character == '[' or character == '(':
+            if add_to_tag:
+                tag.append(character)
+            else:
+                last_pun = character
+                add_to_tag = True
+        # end of tag
+        elif character == ']' or character == ')':
+            if add_to_tag:
+                if pun_dict[character] == last_pun:
+                    # separate multi-word tags
+                    for add_tag in ''.join(tag).split():
+                        tags.add(add_tag)
+                    tag.clear()
+                    add_to_tag = False
+                else:
+                    tag.append(character)
+        # remove dashes if they occur outside of tags
+        elif character != '-':
+            if add_to_tag:
+                tag.append(character)
+            else:
+                filtered_title.append(character)
+
+    # remove extra spaces from title
+    filtered_title = ''.join(filtered_title).split()
+
+    # remove feat from end of title (if not in parentheses/brackets, improves Spotify search results)
+    i = 0
+    for i in range(len(filtered_title)):
+        if filtered_title[i] in ft_set:
+            i -= 1
+            break
+    filtered_title = filtered_title[:i+1]
+
+    filtered_title = ' '.join(filtered_title)
+    return filtered_title, tags
+
+
+def extract_track_url(search):
+    """
+    Get the first Spotify track url from a given search.
+
+    Extended description of function.
+
+    Parameters
+    ----------
+    search : dict
+        Contains information relating to Spotify API track search request.
+
+    Returns
+    -------
+    url : str
+        Spotify URL for the first track received from search query.
+    """
+
+    if 'tracks' in search:
+        tracks = search['tracks']
+        if 'items' in tracks:
+            items = tracks['items']
+            # take the first url we can find
+            for item in items:
+                if 'external_urls' in item:
+                    external_urls = item['external_urls']
+                    if 'spotify' in external_urls:
+                        url = external_urls['spotify']
+                        return url
+
+def main():
+    user = createUser()
+
+    argparser = argparse.ArgumentParser()
+    argparser.add_argument("-s", "--sort", help="sort by hot or new", type=int)
+    argparser.add_argument("-l", "--limit", help="how many posts to grab", type=int)
+    argparser.add_argument("-t", "--threshold", help="only post with score above threshold", type=int)
+    argparser.add_argument("-ia", "--include-albums", help="include tracks from albums", action="store_true")
+    argparser.add_argument("-v", "--verbose", help="output songs being added and other info", action="store_true")
+    argparser.add_argument("-f", "--fresh", help="only add tracks with the [FRESH] tag", action="store_true")
+
+    args = argparser.parse_args()
+    
+    verbose = True if args.verbose else False
+    fresh = args.fresh
+    l = args.limit if args.limit else False
+    choice = args.sort if args.sort else None
+    threshold = args.threshold if args.threshold else None
+    includeAlbums = True if args.include_albums else False
+
+    # connect to reddit bot
+    reddit = praw.Reddit('bot1')
+    subreddit = reddit.subreddit('hiphopheads')
+
+    # create spotipy obj
+    spotifyObj = spotipy.Spotify(auth=user.token)
+    spotifyObj.trace = False
+    tracks = []
+
+    if verbose:
+        print('Welcome to the HipHopHeads Fresh Script')
+    
+    if not choice:
+        inputPrompt = textwrap.dedent("""\
+        Enter the number of your desired sorting method:
+            1 - Hot
+            2 - New
+            3 - Rising
+            4 - Random Rising
+            5 - Controversial
+            6 - Top
+        """)
+        choice = int(input(inputPrompt))
+
+    if not l:    
+        l = int(input('enter post limit: '))
+
+    if not fresh:
+        fresh_input = input('Would you like to only add tracks tagged as [FRESH]? (y/n)')
+        if fresh_input.lower().strip() == "y":
+            fresh = True
+        else:
+            fresh = False        
+
+    if choice is 1:
+        sub_choice = subreddit.hot(limit=l)
+    elif choice is 2:
+        sub_choice = subreddit.new(limit=l)
+    elif choice is 3:
+        sub_choice = subreddit.rising(limit=l)
+    elif choice is 4:
+        sub_choice = subreddit.random_rising(limit=l)
+    elif choice is 5:
+        sub_choice = subreddit.controversial(limit = l)
+    elif choice is 6:
+        sub_choice = subreddit.top(limit=l)
+    else:
+        print ("option not supplied")
+        sys.exit()
+
+    for sub in sub_choice:
+        if sub.domain == "open.spotify.com":            
+        # check if post is a track or album
+            isMatch = re.search('(track|album)', sub.url)
+            if isMatch != None:
+                if verbose:
+                    print("Post: ", sub.title)
+                    print("URL: ", sub.url)
+                    print("Score: ", sub.score)
+                    print("------------------------\n")                 
+		
+                # Discard post below threshold if given
+                if threshold and sub.score < threshold:
+                    continue
+
+                # If fresh flag given, discard post if not tagged [FRESH]
+                if fresh and "[FRESH]" not in sub.title:
+                    continue
+                    
+                # handle possible query string in url
+                url = sub.url.split('?')
+                formattedUrl = url[0] if url != None else sub.url
+
+                # handle adding tracks from albums
+                if includeAlbums and isMatch.group(1) == 'album':
+                    tracksInAlbum = spotifyObj.album_tracks(formattedUrl)
+                    trackIds = [item['external_urls']['spotify'] for item in tracksInAlbum['items']]
+                    tracks.extend(trackIds)
+                # handle adding tracks
+                elif isMatch.group(1) == 'track':
+                    tracks.append(formattedUrl)
+        else:
+            # handle non-spotify posts
+            title, tags = filter_tags(sub.title)
+            if 'discussion' not in tags:
+                if 'album' in tags or 'impressions' in tags:
+                    # there is a pull request for this feature at the moment
+                    # so I will leave it out for now
+                    search = spotifyObj.search(title, type='album')
+                else:
+                    search = spotifyObj.search(title, type='track')
+                    if search:
+                        track_url = extract_track_url(search)
+                        if track_url:
+                            tracks.append(track_url)
+
+
+    # handle remove duplicates of tracks before adding new tracks
+    if tracks != []:
+        try:
+            for playlist in user.playlist.split(','):
+                spotifyObj.user_playlist_remove_all_occurrences_of_tracks(user.username, playlist, tracks)
+                results = spotifyObj.user_playlist_add_tracks(user.username, playlist, tracks)
+        except:
+            if results == [] and verbose:
+                print("no new tracks have been added.")
+            else:
+                print("an error has occured removing or adding new tracks")
+        if verbose:
+            print(tracks)
+            print(results)
+if __name__ == '__main__':
     main()