import spotipy
import spotipy.util as util
<<<<<<< HEAD
import argparse

=======
import crontab
from crontab import CronTab
import textwrap
>>>>>>> 2c2bcc93
# user object to hold the things
class User:
    def __init__(self, username, client_id, client_secret, redirect, playlists):
        self.username = username
        self.client_id = client_id
        self.client_secret = client_secret
        self.redirect = redirect
        self.playlists = playlists
        self.token = self.getToken()

    def getToken(self):
        try:
            token = util.prompt_for_user_token(self.username, 'playlist-modify-public', self.client_id, self.client_secret, self.redirect)

        except:
            # os.remove(f".cache-{username}")
            token = util.prompt_for_user_token(self.username, 'playlist-modify-public', self.client_id, self.client_secret, self.redirect)

        return token

    def getPlaylistsAsString(self):
        return ','.join(self.playlists)

    # convert a string to a bool
    def str2bool(self, v):
        if v.lower() in ('yes', 'true', 't', 'y', '1'):
            return True
        elif v.lower() in ('no', 'false', 'f', 'n', '0'):
            return False
        else:
            raise argparse.ArgumentTypeError('Boolean value expected.')

    # prompt user to add playlists
    def addPlaylists(self):
        offset = 0
        try:
            ownedPlaylists = self.fetchPlaylists(offset)
        except: 
            print("You don't have any Spotify playlists!")
            return
        self.printOwnedPlaylists(ownedPlaylists)
        enteringPlaylists = True
        playlistsToAdd = []
        playlistsToAddIndices = []
        while enteringPlaylists:
            print()
            userInput = input('Enter the number of the playlist you would like to add, [N/B] to fetch more/previous playlists, or [Q] to quit: ').strip()
            try:
                index = int(userInput)
                if index < 1 or index > len(ownedPlaylists):
                    raise Exception('Input index out of bounds!')
                if index not in playlistsToAddIndices:
                    playlistsToAdd.append(ownedPlaylists[index-1]['id'])
                    playlistsToAddIndices.append(index)
            except ValueError:
                if userInput.lower() in ('next', 'n', 'more', 'm'):
                    offset = offset + 50
                    try:
                        ownedPlaylists = self.fetchPlaylists(offset)
                    except: 
                        print()
                        print("No more playlists to view.")
                        offset = offset - 50
                    finally: 
                        self.printOwnedPlaylists(ownedPlaylists)
                elif userInput.lower() in ('back', 'b', 'previous', 'prev', 'p'):
                    offset = offset - 50
                    try:
                        ownedPlaylists = self.fetchPlaylists(offset)
                    except:
                        print()
                        print("No previous playlists to view.")
                        offset = offset + 50
                    finally:
                        self.printOwnedPlaylists(ownedPlaylists)
                elif userInput.lower() in ('quit', 'q'):
                    enteringPlaylists = False
                    continue
                else:
                    print()
                    print("Unexpected input!")
                continue
            except:
                print("That playlist number doesn't exist!")
            enteringPlaylists = self.str2bool(input('Would you like to enter another playlist ID? [Y/N] ').strip())
        self.playlists.extend(playlistsToAdd)
    
    # fetch playlists given the provided offset
    def fetchPlaylists(self, offset):
        sp = spotipy.Spotify(auth=self.token)
        spotifyPlaylists = sp.current_user_playlists(50, offset)
        if len(spotifyPlaylists['items']) == 0:
            raise Exception('No more playlists to fetch!')
        userId = sp.current_user()['id']
        ownedPlaylists = list(filter(lambda x: x['owner']['id'] == userId and x['id'] not in self.playlists, spotifyPlaylists['items']))
        return ownedPlaylists
    
    # prints the Spotify playlists that are owned by the user
    def printOwnedPlaylists(self, ownedPlaylists):
        if len(ownedPlaylists) == 0:
            print()
            print("You do not own any playlists in this batch. Type 'n' or 'next' to go to the next one.")
        else:
            for i, playlist in enumerate(ownedPlaylists):
                print()
                print(f"{i+1}. {playlist['name']}")
                print('  total tracks', playlist['tracks']['total'])

    # prompt user to remove current playlists
    def removePlaylists(self):
        removingPlaylists = True
        while removingPlaylists:
            self.printPlaylists()
            index = input('Enter the number of the playlist you would like to remove: ').strip()
            try:
                index = int(index)
                del self.playlists[index-1]
            except:
                print("That playlist number doesn't exist!")
            removingPlaylists = self.str2bool(input('Would you like to remove another playlist? [Y/N] ').strip())

    # print out numbered list of the names of the playlists that are currently being added to
    def printPlaylists(self):
        sp = spotipy.Spotify(auth=self.token)
        print("\nYour current playlists are:")
        for index, playlist in enumerate(self.playlists):
            print(f"{index+1}. {sp.user_playlist(self.username, playlist, 'name')['name']}")
        print()

    # use python-crontab to write a cron task    
    def setupCron(self):
        cron = CronTab()
        cron_setting = textwrap.dedent("""\
            ┌───────────── minute (0 - 59)
            │ ┌───────────── hour (0 - 23) 
            │ │ ┌───────────── day of month (1 - 31)
            │ │ │ ┌───────────── month (1 - 12)
            │ │ │ │ ┌───────────── day of week (0 - 6) (Sunday to Saturday;
            │ │ │ │ │                                       7 is also Sunday on some systems)
            │ │ │ │ │
            │ │ │ │ │
            * * * * *  command to execute
        """)
        choice = input(cron_setting)<|MERGE_RESOLUTION|>--- conflicted
+++ resolved
@@ -1,13 +1,10 @@
 import spotipy
 import spotipy.util as util
-<<<<<<< HEAD
 import argparse
-
-=======
 import crontab
 from crontab import CronTab
 import textwrap
->>>>>>> 2c2bcc93
+
 # user object to hold the things
 class User:
     def __init__(self, username, client_id, client_secret, redirect, playlists):
